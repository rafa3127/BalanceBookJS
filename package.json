--- conflicted
+++ resolved
@@ -31,10 +31,6 @@
     "@babel/preset-env": "^7.24.4",
     "babel-loader": "^9.1.3",
     "jest": "^29.7.0",
-<<<<<<< HEAD
-=======
-    "semantic-release": "^23.0.8",
->>>>>>> d922034e
     "webpack": "^5.91.0",
     "webpack-cli": "^5.1.4"
   }
